using BenchmarkDotNet.Attributes;
using BenchmarkDotNet.Engines;
using System.Linq;

namespace HashStamp.Benchmarks
{
    [SimpleJob(RunStrategy.ColdStart)]
    [MemoryDiagnoser]
    [MarkdownExporter]
    public class QuickBenchmarks
    {
        [Benchmark(Baseline = true)]
        public string CompileTimeHashAccess()
        {
            return HashStamps.HashStamp_Benchmarks_TestData.BenchmarkTestClass.SimpleMethod;
        }

        [Benchmark]
        public string RuntimeHashAccess()
        {
            return HashStamps.Namespaces["HashStamp.Benchmarks.TestData"]
                .Classes["BenchmarkTestClass"]
                .Methods["SimpleMethod"]
                .Hash;
        }

        [Benchmark]
        public int CountAllMethods()
        {
            return HashStamps.Namespaces
                .SelectMany(ns => ns.Value.Classes)
                .SelectMany(cls => cls.Value.Methods)
                .Count();
        }

        [Benchmark]
<<<<<<< HEAD
        public string LargeScaleCompileTimeAccess()
        {
            return HashStamps.HashStamp_Benchmarks_TestData_LargeScale.BenchmarkBusinessClass1.ProcessTransaction;
        }

        [Benchmark]
        public string LargeScaleRuntimeAccess()
        {
            return HashStamps.Namespaces["HashStamp.Benchmarks.TestData.LargeScale"]
                .Classes["BenchmarkBusinessClass1"]
                .Methods["ProcessTransaction"]
                .Hash;
        }

        [Benchmark]
        public int CountLargeScaleMethods()
        {
            return HashStamps.Namespaces
                .Where(ns => ns.Key.Contains("LargeScale"))
                .SelectMany(ns => ns.Value.Classes)
                .SelectMany(cls => cls.Value.Methods)
                .Count();
        }

        [Benchmark]
        public int CountNamespaces()
        {
            return HashStamps.Namespaces.Count();
        }

        [Benchmark]
        public int CountClasses()
        {
            return HashStamps.Namespaces
                .SelectMany(ns => ns.Value.Classes)
                .Count();
=======
        public string[] GetAllHashesFromSingleClass()
        {
            var testClass = HashStamps.Namespaces["HashStamp.Benchmarks.TestData"]
                .Classes["BenchmarkTestClass"];

            return testClass.Methods.Values.Select(m => m.Hash).ToArray();
        }

        [Benchmark]
        public bool ContainsSpecificMethod()
        {
            return HashStamps.Namespaces["HashStamp.Benchmarks.TestData"]
                .Classes["BenchmarkTestClass"]
                .Methods.ContainsKey("SimpleMethod");
        }

        [Benchmark]
        public string GetMultipleHashes()
        {
            var benchmarkClass = HashStamps.Namespaces["HashStamp.Benchmarks.TestData"]
                .Classes["BenchmarkTestClass"];

            return benchmarkClass.Methods["SimpleMethod"].Hash +
                   benchmarkClass.Methods["MethodWithLoops"].Hash +
                   benchmarkClass.Methods["ComplexMethod"].Hash;
>>>>>>> 96d69b93
        }
    }
}<|MERGE_RESOLUTION|>--- conflicted
+++ resolved
@@ -34,7 +34,34 @@
         }
 
         [Benchmark]
-<<<<<<< HEAD
+        public string[] GetAllHashesFromSingleClass()
+        {
+            var testClass = HashStamps.Namespaces["HashStamp.Benchmarks.TestData"]
+                .Classes["BenchmarkTestClass"];
+
+            return testClass.Methods.Values.Select(m => m.Hash).ToArray();
+        }
+
+        [Benchmark]
+        public bool ContainsSpecificMethod()
+        {
+            return HashStamps.Namespaces["HashStamp.Benchmarks.TestData"]
+                .Classes["BenchmarkTestClass"]
+                .Methods.ContainsKey("SimpleMethod");
+        }
+
+        [Benchmark]
+        public string GetMultipleHashes()
+        {
+            var benchmarkClass = HashStamps.Namespaces["HashStamp.Benchmarks.TestData"]
+                .Classes["BenchmarkTestClass"];
+
+            return benchmarkClass.Methods["SimpleMethod"].Hash +
+                   benchmarkClass.Methods["MethodWithLoops"].Hash +
+                   benchmarkClass.Methods["ComplexMethod"].Hash;
+        }
+
+        [Benchmark]
         public string LargeScaleCompileTimeAccess()
         {
             return HashStamps.HashStamp_Benchmarks_TestData_LargeScale.BenchmarkBusinessClass1.ProcessTransaction;
@@ -71,33 +98,6 @@
             return HashStamps.Namespaces
                 .SelectMany(ns => ns.Value.Classes)
                 .Count();
-=======
-        public string[] GetAllHashesFromSingleClass()
-        {
-            var testClass = HashStamps.Namespaces["HashStamp.Benchmarks.TestData"]
-                .Classes["BenchmarkTestClass"];
-
-            return testClass.Methods.Values.Select(m => m.Hash).ToArray();
-        }
-
-        [Benchmark]
-        public bool ContainsSpecificMethod()
-        {
-            return HashStamps.Namespaces["HashStamp.Benchmarks.TestData"]
-                .Classes["BenchmarkTestClass"]
-                .Methods.ContainsKey("SimpleMethod");
-        }
-
-        [Benchmark]
-        public string GetMultipleHashes()
-        {
-            var benchmarkClass = HashStamps.Namespaces["HashStamp.Benchmarks.TestData"]
-                .Classes["BenchmarkTestClass"];
-
-            return benchmarkClass.Methods["SimpleMethod"].Hash +
-                   benchmarkClass.Methods["MethodWithLoops"].Hash +
-                   benchmarkClass.Methods["ComplexMethod"].Hash;
->>>>>>> 96d69b93
         }
     }
 }